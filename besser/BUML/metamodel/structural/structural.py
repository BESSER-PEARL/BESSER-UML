<<<<<<< HEAD
from abc import ABC
=======
from abc import ABC, abstractmethod 
from datetime import datetime, timedelta
>>>>>>> 081c130f
from typing import Any
import time
 
# constant
UNLIMITED_MAX_MULTIPLICITY = 9999

class Element(ABC):
    pass

class NamedElement(Element):
    """The NamedElement is the Superclass of all structural elements with a name.

    Args:
        name (str): The name of the named element
        visibility (str): Determines the kind of visibility of the named element (public as default).
        timestamp (datetime): Object creation datetime (default is current time).

    Attributes:
        name (str): The name of the named element
        visibility: Determines the kind of visibility of the named element (public as default).
        timestamp (datetime): Object creation datetime (default is current time).
    """

    def __init__(self, name: str, timestamp: datetime = None, visibility: str = "public"):
        self.name: str = name
        self.timestamp: datetime = timestamp if timestamp is not None else datetime.now() + \
                         timedelta(microseconds=(time.perf_counter_ns() % 1_000_000) / 1000)
        self.visibility: str = visibility

    @property
    def name(self) -> str:
        """str: Get the name of the named element."""
        return self.__name

    @name.setter
    def name(self, name: str):
        """str: Set the name of the named element."""
        self.__name = name

    @property
    def timestamp(self) -> datetime:
        """str: Get the timestamp of the named element."""
        return self.__datestamp

    @timestamp.setter
    def timestamp(self, timestamp: datetime):
        """str: Set the timestamp of the named element."""
        self.__datestamp = timestamp

    @property
    def visibility(self) -> str:
        """str: Get the visibility of the named element."""
        return self.__visibility

    @visibility.setter
    def visibility(self, visibility: str):
        """
        str: Set the visibility of the named element.
        
        Raises:
            ValueError: If the visibility provided is none of these: public, 
            private, protected, or package.
        """
        if visibility not in ['public', 'private', 'protected', 'package']:
            raise ValueError("Invalid value of visibility")
        self.__visibility = visibility

class Type(NamedElement):
    """Type is the Superclass of classes and data types in the model.

    Args:
        name (str): The name of the Type.
        timestamp (datetime): Object creation datetime (default is current time).

    Attributes:
        name (str): Inherited from NamedElement, represents the name of the Type.
        timestamp (datetime): Inherited from NamedElement; object creation datetime (default is current time).
    """

    def __init__(self, name: str, timestamp: int = None):
        super().__init__(name, timestamp)

    def __repr__(self):
        return f"Type({self.name}, {self.timestamp})"

class DataType(Type):
    """Represents a data type.

    This class inherits from NamedElement and is used to model data types.

    Args:
        name (str): The name of the data type.
        timestamp (datetime): Object creation datetime (default is current time).

    Attributes:
        name (str): Inherited from NamedElement, represents the name of the data type.
        timestamp (datetime): Inherited from NamedElement; object creation datetime (default is current time).
    """

    def __init__(self, name: str, timestamp: int = None):
        super().__init__(name, timestamp)

    def __repr__(self):
        return f"DataType({self.name})"
    
class PrimitiveDataType(DataType):
    """Class representing a primitive data type.

    This class is a subclass of DataType and is used to represent primitive data types
    with a specified name.

    Args:
        name (str): The name of the primitive data type.
        timestamp (datetime): Object creation datetime (default is current time).

    Attributes:
        name (str): Inherited from NamedElement, represents the name of the primitive data type.
        timestamp (datetime): Inherited from NamedElement; object creation datetime (default is current time).
    """

    def __init__(self, name: str, timestamp: int = None):
        super().__init__(name, timestamp)

    @NamedElement.name.setter
    def name(self, name: str):
        """
        str: Set the name of the PrimitiveDataType. 
        
        Raises:
            ValueError: If an invalid primitive data type is provided.
                        Allowed values are int, float, str, bool, time, date, datetime, and timedelta.
        """
        if name not in ['int', 'float', 'str', 'bool', 'time', 'date', 'datetime', 'timedelta']:
            raise ValueError("Invalid primitive data type")
        super(PrimitiveDataType, PrimitiveDataType).name.fset(self, name)
    
    def __repr__(self):
        return f"PrimitiveDataType({self.name}, {self.timestamp})"
    
class EnumerationLiteral(NamedElement):
    """Class representing an enumeration literal.

    This class is a subclass of NamedElement and is used to represent individual
    literals within an enumeration.

    Args:
        name (str): The name of the enumeration literal.
        owner (DataType): The owner data type of the enumeration literal (None as default).
        timestamp (datetime): Object creation datetime (default is current time).

    Attributes:
        name (str): Inherited from NamedElement, represents the name of the enumeration literal.
        owner (DataType): Represents the owner data type of the enumeration literal (None as default).
        timestamp (datetime): Inherited from NamedElement; object creation datetime (default is current time).
    """

    def __init__(self, name: str, owner: DataType=None, timestamp: int = None):
        super().__init__(name, timestamp)
        self.owner: DataType = owner

    @property
    def owner(self) -> DataType:
        """Datatype: Get the owner."""
        return self.__owner

    @owner.setter
    def owner(self, owner: DataType):
        """
        DataType: Set the owner. 
        
        Raises:
            ValueError: If the owner is not an enumeration.
        """
        if isinstance(owner, PrimitiveDataType):
            raise ValueError("Invalid owner")
        self.__owner = owner

    def __repr__(self):
        return f"EnumerationLiteral({self.name}, {self.owner}, {self.timestamp})"

class Enumeration(DataType):
    """Class representing an enumeration.

    This class is a subclass of DataType and is used to represent enumerations
    with a specified name and a set of enumeration literals.

    Args:
        name (str): The name of the enumeration data type.
        literals (set[EnumerationLiteral]): Set of enumeration literals associated with the enumeration.
        timestamp (datetime): Object creation datetime (default is current time).

    Attributes:
        name (str): Inherited from DataType, represents the name of the enumeration.
        literals (set[EnumerationLiteral]): Represents a set of enumeration literals associated with the enumeration.
        timestamp (datetime): Inherited from NamedElement; object creation datetime (default is current time).
    """

    def __init__(self, name: str, literals: set[EnumerationLiteral], timestamp: int = None):
        super().__init__(name, timestamp)
        self.literals: set[EnumerationLiteral] = literals

    @property
    def literals(self) -> set[EnumerationLiteral]:
        """set[EnumerationLiteral]: Get the set of literals."""
        return self.__literals

    @literals.setter
    def literals(self, literals: set[EnumerationLiteral]):
        """
        DataType: Set the literals. 
        
        Raises:
            ValueError: if two literals have the same name.
        """
        if literals is not None:
            names = [literal.name for literal in literals]
            if len(names) != len(set(names)):
                raise ValueError("An enumeration cannot have two literals with the same name")
            for literal in literals:
                literal.owner = self
            self.__literals = literals
        else:
            self.__literals = set()

    def __repr__(self):
        return f"Enumeration({self.name}, {self.literals}, {self.timestamp})"

class TypedElement(NamedElement):
    """TypedElement is a subclass of NamedElement and is used to represent elements
    that have a specific type.

    Args:
        name (str): The name of the typed element.
        type (Type): The data type of the typed element.
        visibility (str): Determines the kind of visibility of the typed element (public as default).
        timestamp (datetime): Object creation datetime (default is current time).

    Attributes:
        name (str): Inherited from NamedElement, represents the name of the typed element.
        visibility (str): Inherited from NamedElement, represents the visibility of the typed element (public as default).
        type (Type): The data type of the typed element.
        timestamp (datetime): Inherited from NamedElement; object creation datetime (default is current time).
    """

    def __init__(self, name: str, type: Type, timestamp: int = None, visibility: str="public"):
        super().__init__(name, timestamp, visibility)
        self.type: Type = type

    @property
    def type(self) -> Type:
        return self.__type

    @type.setter
    def type(self, type: Type):
        self.__type = type

class Multiplicity:
    """Represents the multiplicity of a Property.

    It consists of a minimum and maximum value, indicating the allowed range.

    Args:
        min_multiplicity (int): The minimum multiplicity.
        max_multiplicity (int): The maximum multiplicity. Use "*" for unlimited.

    Attributes:
        min (int): The minimum multiplicity.
        max (int): The maximum multiplicity. Use "*" for unlimited.
    """

    def __init__(self, min_multiplicity: int, max_multiplicity: int):
        self.min: int = min_multiplicity
        self.max: int = max_multiplicity

    @property
    def min(self) -> int:
        """int: Get the minimum multiplicity."""
        return self.__min

    @min.setter
    def min(self, min_multiplicity: int):
        """
        int: Set the minimum multiplicity 
        
        Raises:
            ValueError: (Invalid min multiplicity) if the minimum multiplicity is less than 0.
        """
        if min_multiplicity < 0:
            raise ValueError("Invalid min multiplicity")
        self.__min = min_multiplicity

    @property
    def max(self) -> int:
        """int: Get the maximum multiplicity."""
        return self.__max

    @max.setter
    def max(self, max_multiplicity: int):
        """
        int: Set the maximum multiplicity.
        
        Raises:
            ValueError: (Invalid max multiplicity) if the maximum multiplicity is less than 0 or
            less than minimum multiplicity.
        """
        if max_multiplicity == "*":
            max_multiplicity = UNLIMITED_MAX_MULTIPLICITY
        if max_multiplicity < 0:
            raise ValueError("Invalid max multiplicity")
        if max_multiplicity < self.min:
            raise ValueError("Invalid max multiplicity")
        self.__max = max_multiplicity

    def __repr__(self):
        return f'Multiplicity({self.min}, {self.max})'

# Properties are owned by a class or an association and point to a type with a multiplicity
class Property(TypedElement):
    """A property can represents an attribute of a class or an end of an association.

    Properties are owned by a class or an association.

    Args:
        name (str): The name of the property.
        type (Type): The type of the property.
        owner (Type): The type that owns the property (None as default).
        multiplicity (Multiplicity): The multiplicity of the property (1..1 as default).
        visibility (str): The visibility of the property (public as default).
        is_composite (bool): Indicates whether the property is a composite (False as default).
        is_navigable (bool): Indicates whether the property is navigable in a relationship (True as default).
        is_id (bool): Indicates whether the property is an id (False as default).
        is_read_only (bool): Indicates whether the property is read only (False as default).
        timestamp (datetime): Object creation datetime (default is current time).

    Attributes:
        name (str): Inherited from TypedElement, represents the name of the property.
        type (Type): Inherited from TypedElement, represents the type of the property.
        owner (Type): The type that owns the property (public as default).
        multiplicity (Multiplicity): The multiplicity of the property (1..1 as default).
        visibility (str): Inherited from TypedElement, represents the visibility of the property (public as default).
        is_composite (bool): Indicates whether the property is a composite (False as default).
        is_navigable (bool): Indicates whether the property is navigable in a relationship (True as default).
        is_id (bool): Indicates whether the property is an id (False as default).
        is_read_only (bool): Indicates whether the property is read only (False as default).
        timestamp (datetime): Inherited from NamedElement; object creation datetime (default is current time).
    """

    def __init__(self, name: str, type: Type, owner: Type = None, multiplicity: Multiplicity = Multiplicity(1, 1),
                 visibility: str = 'public', is_composite: bool = False, is_navigable: bool = True,
                 is_id: bool = False, is_read_only: bool = False, timestamp: int = None):
        super().__init__(name, type, timestamp, visibility)
        self.owner: Type = owner
        self.multiplicity: Multiplicity = multiplicity
        self.is_composite: bool = is_composite
        self.is_navigable: bool = is_navigable
        self.is_id: bool = is_id
        self.is_read_only: bool = is_read_only

    @property
    def owner(self) -> Type:
        """Type: Get the owner type of the property."""
        return self.__owner

    @owner.setter
    def owner(self, owner: Type):
        """
        Type: Set the owner type of the property.
        
        Raises:
            ValueError: (Invalid owner) if the owner is instance of DataType.
        """
        if isinstance(owner, DataType):
            raise ValueError("Invalid owner")
        self.__owner = owner

    @property
    def multiplicity(self) -> Multiplicity:
        """Multiplicity: Get the multiplicity of the property."""
        return self.__multiplicity

    @multiplicity.setter
    def multiplicity(self, multiplicity: Multiplicity):
        """Multiplicity: Set the multiplicity of the property."""
        self.__multiplicity = multiplicity

    @property
    def is_composite(self) -> bool:
        """bool: Get whether the property is composite."""
        return self.__is_composite

    @is_composite.setter
    def is_composite(self, is_composite: bool):
        """bool: Set whether the property is composite."""
        self.__is_composite = is_composite

    @property
    def is_navigable(self) -> bool:
        """bool: Get whether the property is navigable."""
        return self.__is_navigable

    @is_navigable.setter
    def is_navigable(self, is_navigable: bool):
        """bool: Set whether the property is navigable."""
        self.__is_navigable = is_navigable

    @property
    def is_id(self) -> bool:
        """bool: Get whether the property is an id."""
        return self.__is_id

    @is_id.setter
    def is_id(self, is_id: bool):
        """bool: Set whether the property is an id."""
        self.__is_id = is_id

    @property
    def is_read_only(self) -> bool:
        """bool: Get whether the property is read only."""
        return self.__is_read_only

    @is_read_only.setter
    def is_read_only(self, is_read_only: bool):
        """bool: Set whether the property is read only."""
        self.__is_read_only = is_read_only

    def __repr__(self):
        return (
            f'Property({self.name}, {self.visibility}, {self.type}, {self.multiplicity}, '
            f'is_composite={self.is_composite}, is_id={self.is_id}, '
            f'is_read_only={self.is_read_only}, {self.timestamp})'
        )

class Parameter(TypedElement):
    """
    Parameter is used to represent a parameter of a method with a specific type.

    Args:
        name (str): The name of the parameter.
        type (Type): The data type of the parameter.
        default_value (Any): The default value of the parameter (None as default).
        timestamp (datetime): Object creation datetime (default is current time).

    Attributes:
        name (str): Inherited from NamedElement, represents the name of the parameter.
        type (Type): Inherited from TypedElement, represents the type of the parameter.
        default_value (Any): The default value of the parameter (None as default).
        timestamp (datetime): Inherited from NamedElement; object creation datetime (default is current time).
    """

    def __init__(self, name: str, type: Type, default_value: Any = None, timestamp: int = None):
        super().__init__(name, type, timestamp)
        self.default_value: Any = default_value

    @property
    def default_value(self) -> Any:
        """Type: Get the default value of the parameter."""
        return self.__default_value

    @default_value.setter
    def default_value(self, default_value: Any):
        """Type: Set the default value of the parameter."""
        self.__default_value = default_value

    def __repr__(self):
        return f'Parameter({self.name}, {self.type}, {self.default_value}, {self.timestamp})'

class Method(TypedElement):
    """
    Method is used to represent a method of a class.

    Args:
        name (str): The name of the method.
        visibility (str): Determines the kind of visibility of the method (public as default).
        is_abstract (bool): Indicates if the method is abstract (False as default).
        parameters (set[Parameter]): The set of parameters for the method (set() as default).
        type (Type): The type of the method (None as default).
        owner (Type): The type that owns the method (None as default).
        code (str): code of the method ("" as default).
        timestamp (datetime): Object creation datetime (default is current time).

    Attributes:
        name (str): Inherited from TypedElement, represents the name of the method.
        visibility (str): Inherited from TypedElement, represents the visibility of the method (public as default).
        is_abstract (bool): Indicates if the method is abstract. (False as default)
        parameters (set[Parameter]): The set of parameters for the method (set() as default).
        type (Type): Inherited from TypedElement, represents the type of the method (None as default).
        owner (Type): The type that owns the property (None as default).
        code (str): code of the method ("" as default).
        timestamp (datetime): Inherited from NamedElement; object creation datetime (default is current time).
    """

    def __init__(self, name: str, visibility: str = "public", is_abstract: bool = False,
                 parameters: set[Parameter] = set(), type: Type = None, owner: Type = None,
                 code: str = "", timestamp: int = None):
        super().__init__(name, type, timestamp, visibility)
        self.is_abstract: bool = is_abstract
        self.parameters: set[Parameter] = parameters
        self.owner: Type = owner
        self.code: str = code

    @property
    def is_abstract(self) -> bool:
        """bool: Get whether the method is abstract."""
        return self.__is_abstract

    @is_abstract.setter
    def is_abstract(self, is_abstract: bool):
        """bool: Set whether the method is abstract."""
        self.__is_abstract = is_abstract

    @property
    def parameters(self) -> set[Parameter]:
        """set[Parameter]: Get the set of parameters of the method."""
        return self.__parameters

    @parameters.setter
    def parameters(self, parameters: set[Parameter]):
        """
        set[Parameter]: Set the parameters of the method.
        
        Raises:
            ValueError: if two parameters have the same name.
        """
        if parameters is not None:
            names = [parameter.name for parameter in parameters]
            if len(names) != len(set(names)):
                raise ValueError("A method cannot have two parameters with the same name")
            for parameter in parameters:
                parameter.owner = self
            self.__parameters = parameters
        else:
            self.__parameters = set()

    @property
    def owner(self) -> Type:
        """Type: Get the owner type of the method."""
        return self.__owner

    @owner.setter
    def owner(self, owner: Type):
        """
        Type: Set the owner type of the method.
        
        Raises:
            ValueError: (Invalid owner) if the owner is instance of DataType.
        """
        if isinstance(owner, DataType):
            raise ValueError("Invalid owner")
        self.__owner = owner

    @property
    def code(self) -> str:
        """str: Get the code of the method."""
        return self.__code

    @code.setter
    def code(self, code: str):
        """str: Set the code of the method."""
        self.__code = code

    def __repr__(self):
        return (
            f'Method({self.name}, {self.visibility}, {self.is_abstract}, {self.parameters}, '
            f'{self.type}, {self.owner}, {self.code}, {self.timestamp})'
        )

class Class(Type):
    """Represents a class in a modeling context.

    A Class is a type that defines a blueprint for objects. It can have attributes, associations,
    and generalizations with other classes.

    Args:
        name (str): The name of the class.
        attributes (set[Property]): The set of attributes associated with the class (set() as default).
        methods (set[Method]): The set of methods of the class (set() as default).
        is_abstract (bool): Indicates whether the class is abstract (False as default).
        is_read_only (bool): Indicates whether the class is read only (False as default).
        timestamp (datetime): Object creation datetime (default is current time).

    Attributes:
        name (str): Inherited from Type, represents the name of the class.
        attributes (set[Property]): The set of attributes associated with the class (set() as default).
        methods (set[Method]): The set of methods of the class (set() as default).
        is_abstract (bool): Indicates whether the class is abstract (False as default).
        is_read_only (bool): Indicates whether the class is read only (False as default).
        __associations (set[Association]): Set of associations involving the class.
        __generalizations (set[Generalization]): Set of generalizations involving the class.
        timestamp (datetime): Inherited from NamedElement; object creation datetime (default is current time).
    """

    def __init__(self, name: str, attributes: set[Property] = None, methods: set[Method] = None,
                 is_abstract: bool= False, is_read_only: bool= False, timestamp: int = None):
        super().__init__(name, timestamp)
        self.is_abstract: bool = is_abstract
        self.is_read_only: bool = is_read_only
        self.attributes: set[Property] = attributes if attributes is not None else set()
        self.methods: set[Method] = methods if methods is not None else set()
        self.__associations: set[Association] = set()
        self.__generalizations: set[Generalization] = set()

    @property
    def attributes(self) -> set[Property]:
        """set[Property]: Get the attributes of the class."""
        return self.__attributes

    @attributes.setter
    def attributes(self, attributes: set[Property]):
        """
        set[Property]: Set the attributes of the class.
        
        Raises:
            ValueError: if two attributes have the same name.
            ValueError: if two attributes are id.
        """
        if attributes is not None:
            names = [attribute.name for attribute in attributes]
            if len(names) != len(set(names)):
                raise ValueError("A class cannot have two attributes with the same name")
            id_counter = sum(attribute.is_id for attribute in attributes)
            if id_counter > 1:
                raise ValueError("A class cannot have two id attributes")
            for attribute in attributes:
                attribute.owner = self
            self.__attributes = attributes
        else:
            self.__attributes = set()

    @property
    def methods(self) -> set[Method]:
        """set[Method]: Get the methods of the class."""
        return self.__methods

    @methods.setter
    def methods(self, methods: set[Method]):
        """
        set[Method]: Set the methods of the class.
        
        Raises:
            ValueError: if two methods have the same name.
        """
        if methods is not None:
            names = [method.name for method in methods]
            if len(names) != len(set(names)):
                raise ValueError("A class cannot have two methods with the same name")
            for method in methods:
                method.owner = self
            self.__methods = methods
        else:
            self.__methods = set()

    def all_attributes(self) -> set[Property]:
        """set[Property]: Get all attributes, including inherited ones."""
        inherited_attributes: set[Property] = self.inherited_attributes()
        return self.__attributes | inherited_attributes

    def add_attribute(self, attribute: Property):
        """
        Property: Add an attribute to the set of class attributes.
        
        Raises:
            ValueError: if the attribute name already exist.
        """
        if self.attributes is not None:
            if attribute.name in [attribute.name for attribute in self.attributes]:
                raise ValueError("A class cannot have two attributes with the same name")
        attribute.owner = self
        self.attributes.add(attribute)

    @property
    def is_abstract(self) -> bool:
        """bool: Get whether the class is abstract."""
        return self.__is_abstract

    @is_abstract.setter
    def is_abstract(self, is_abstract: bool):
        """bool: Set whether the class is abstract."""
        self.__is_abstract = is_abstract

    @property
    def is_read_only(self) -> bool:
        """bool: Get whether the class is read only."""
        return self.__is_read_only

    @is_read_only.setter
    def is_read_only(self, is_read_only: bool):
        """bool: Set whether the class is read only."""
        self.__is_read_only = is_read_only

    @property
    def associations(self) -> set:
        """set[Association]: Get the set of associations involving the class."""
        return self.__associations

    def _add_association(self, association):
        """Association: Add an association to the set of class associations."""
        self.__associations.add(association)

    def _delete_association(self, association):
        """Association: Remove an association to the set of class associations."""
        self.__associations.discard(association)

    @property
    def generalizations(self) -> set:
        """set[Generalization]: Get the set of generalizations involving the class."""
        return self.__generalizations

    def _add_generalization(self, generalization):
        """Generalization: Add a generalization to the set of class generalizations."""
        self.__generalizations.add(generalization)

    def _delete_generalization(self, generalization):
        """Generalization: Remove a generalization to the set of class generalizations."""
        self.__generalizations.discard(generalization)

    def inherited_attributes(self) -> set[Property]:
        """set[Property]: Get the set of inherited attributes."""
        inherited_attributes = set()
        for parent in self.all_parents():
            inherited_attributes.update(parent.attributes)
        return inherited_attributes

    def association_ends(self) -> set:
        """set[Property]: Get the set of association ends of the class."""
        ends = set()
        for association in self.__associations:
            aends = association.ends
            ends.update(aends)
            l_aends = list(aends)
            if not(len(l_aends) == 2 and l_aends[0].type == l_aends[1].type):
                for end in aends:
                    if end.type == self:
                        ends.discard(end)
        return ends

    def all_association_ends(self) -> set[Property]:
        """set[Property]: Get the set of direct and indirect association ends of the class."""
        all_ends = self.association_ends()
        for parent in self.all_parents():
            ends = parent.association_ends()
            all_ends.update(ends)
        return all_ends

    def parents(self) -> set:
        """set[Class]: Get the set of direct parents of the class."""
        parents = set()
        for generalization in self.__generalizations:
            if generalization.general != self:
                parents.add(generalization.general)
        return parents

    def all_parents(self) -> set:
        """set[Class]: Get the set of direct and indirect parents of the class."""
        all_parents = set()
        all_parents.update(self.parents())
        for parent in self.parents():
            all_parents.update(parent.all_parents())
        return all_parents

    def specializations(self) -> set:
        """set[Class]: Get the set of direct specializations (children) of the class."""
        specializations = set()
        for generalization in self.__generalizations:
            if generalization.specific != self:
                specializations.add(generalization.specific)
        return specializations

    def all_specializations(self) -> set:
        """set[Class]: Get the set of direct and indirect specializations (children) of the class."""
        all_spec = set()
        all_spec.update(self.specializations())
        for specialization in self.specializations():
            all_spec.update(specialization.all_specializations())
        return all_spec

    def id_attribute(self) -> Property:
        """Property: Get the id attribute of the class."""
        for attribute in self.attributes:
            if attribute.is_id:
                return attribute
        return None

    def __repr__(self):
        return f'Class({self.name}, {self.attributes}, {self.methods}, {self.timestamp})'

class Association(NamedElement):
    """Represents an association between classes.

    An Association defines a relationship between classes and is composed of two or more ends,
    each associated with a class. An association must have more than one end.

    Args:
        name (str): The name of the association.
        ends (set[Property]): The set of ends related to the association.
        timestamp (datetime): Object creation datetime (default is current time).
        
    Attributes:
        name (str): Inherited from NamedElement, represents the name of the association.
        ends (set[Property]): The set of ends related to the association.
        timestamp (datetime): Inherited from NamedElement; object creation datetime (default is current time).
    """

    def __init__(self, name: str, ends: set[Property], timestamp: int = None):
        super().__init__(name, timestamp)
        self.ends: set[Property] = ends

    @property
    def ends(self) -> set[Property]:
        """set[Property]: Get the ends of the association."""
        return self.__ends

    @ends.setter
    def ends(self, ends: set[Property]):
        """
        set[Property]: Set the ends of the association. Two or more ends are required.
        
        Raises:
            ValueError: if an association has less than two ends.
        """
        if len(ends) <= 1:
            raise ValueError("An association must have more than one end")
        if hasattr(self, "ends"):
            for end in self.ends:
                end.type._delete_association(association=self)
        for end in ends:
            end.owner = self
            end.type._add_association(association=self)
        self.__ends = ends

    def __repr__(self):
        return f'Association({self.name}, {self.ends}, {self.timestamp})'

class BinaryAssociation(Association):
    """Represents a binary association between two classes.

    A BinaryAssociation is a specialized form of Association that specifically involves
    two ends, each associated with a class. It enforces constraints on the association,
    such as having exactly two ends. Exactly two ends are required 

    Args:
        name (str): The name of the binary association.
        ends (set[Property]): The set of ends related to the binary association.
        timestamp (datetime): Object creation datetime (default is current time).

    Attributes:
        name (str): Inherited from Association, represents the name of the binary association.
        ends (set[Property]): Inherited from NamedElement, represents the set of ends related to the binary association.
        timestamp (datetime): Inherited from NamedElement; object creation datetime (default is current time).
    """

    def __init__(self, name: str, ends: set[Property], timestamp: int = None):
        super().__init__(name, ends, timestamp)

    @Association.ends.setter
    def ends(self, ends: set[Property]):
        """set[Property]: Set the ends of the association.
        
        Raises:
            ValueError: if the associaiton ends are not exactly two, or if both ends are tagged as agregation, or 
            if both ends are tagged as composition.
        """
        if len(ends) != 2:
            raise ValueError("A binary association must have exactly two ends")
        if list(ends)[0].is_composite is True and list(ends)[1].is_composite is True:
            raise ValueError("The composition attribute cannot be tagged at both ends")
        super(BinaryAssociation, BinaryAssociation).ends.fset(self, ends)

    def __repr__(self):
        return f'BinaryAssociation({self.name}, {self.ends}, {self.timestamp})'

class AssociationClass(Class):
    # Class that has an association nature
    """An AssociationClass is a class that that has an association nature.
    It inherits from Class and is associated with an underlying Association.

    Args:
        name (str): The name of the association class.
        attributes (set[Property]): The set of attributes associated with the association class.
        association (Association): The underlying association linked to the association class.
        timestamp (datetime): Object creation datetime (default is current time).

    Attributes:
        name (str): Inherited from Class, represents the name of the association class.
        attributes (set[Property]): Inherited from Class, represents the set of attributes associated with the association class.
        association (Association): The underlying association linked to the association class.
        timestamp (datetime): Inherited from NamedElement; object creation datetime (default is current time).
    """

    def __init__(self, name: str, attributes: set[Property], association: Association, timestamp: int = None):
        super().__init__(name, attributes, timestamp=timestamp)
        self.association: Association = association

    @property
    def association(self) -> Association:
        """Association: Get the underlying association of the association class."""
        return self.__association

    @association.setter
    def association(self, association: Association):
        """Association: Set the underlying association of the association class."""
        self.__association = association

    def __repr__(self):
        return f'AssociationClass({self.name}, {self.attributes}, {self.association}, {self.timestamp})'

class Generalization(Element):
    """Represents a generalization relationship between two classes.

    A Generalization is a relationship between two classes, where one class (specific)
    inherits attributes and behaviors from another class (general).

    Args:
        general (Class): The general (parent) class in the generalization relationship.
        specific (Class): The specific (child) class in the generalization relationship.
        timestamp (datetime): Object creation datetime (default is current time).
    
    Attributes:
        general (Class): The general (parent) class in the generalization relationship.
        specific (Class): The specific (child) class in the generalization relationship.
        timestamp (datetime): Inherited from NamedElement; object creation datetime (default is current time).
    """

    def __init__(self, general: Class, specific: Class, timestamp: int = None):
        self.general: Class = general
        self.specific: Class = specific
        self.timestamp: datetime = timestamp

    @property
    def general(self) -> Class:
        """Class: Get the general (parent) class."""
        return self.__general

    @general.setter
    def general(self, general: Class):
        """Class: Set the general (parent) class."""
        if hasattr(self, "general"):
            self.general._delete_generalization(generalization=self)
        general._add_generalization(generalization=self)
        self.__general = general

    @property
    def specific(self) -> Class:
        """Class: Get the specific (child) class."""
        return self.__specific

    @specific.setter
    def specific(self, specific: Class):
        """
        Class: Set the specific (child) class.
        
        Raises:
            ValueError: if the general class is equal to the specific class
        """
        if specific == self.general:
            raise ValueError("A class cannot be a generalization of itself")
        if hasattr(self, "specific"):
            self.specific._delete_generalization(generalization=self)
        specific._add_generalization(generalization=self)
        self.__specific = specific

    @property
    def timestamp(self) -> datetime:
        """str: Get the timestamp of the generalization."""
        return self.__datestamp

    @timestamp.setter
    def timestamp(self, timestamp: datetime):
        """str: Set the timestamp of the generalization."""
        self.__datestamp = timestamp

    def __repr__(self):
        return f'Generalization({self.general}, {self.specific}, {self.timestamp})'

class GeneralizationSet(NamedElement):
    """Represents a set of generalization relationships.

    Args:
        name (str): The name of the generalization set.
        generalizations (set[Generalization]): The set of generalization relationships in the set.
        is_disjoint (bool): Indicates whether the set is disjoint (instances cannot belong to more than one class in the set).
        is_complete (bool): Indicates whether the set is complete (every instance of the superclass must belong to a subclass).
        timestamp (datetime): Object creation datetime (default is current time).

    Attributes:
        name (str): Inherited from NamedElement, represents the name of the generalization set.
        generalizations (set[Generalization]): The set of generalization relationships in the set.
        is_disjoint (bool): Indicates whether the set is disjoint (instances cannot belong to more than one class in the set).
        is_complete (bool): Indicates whether the set is complete (every instance of the superclass must belong to a subclass).
        timestamp (datetime): Inherited from NamedElement; object creation datetime (default is current time).
    """

    def __init__(self, name: str, generalizations: set[Generalization], is_disjoint: bool,
                 is_complete: bool, timestamp: int = None):
        super().__init__(name, timestamp)
        self.generalizations: set[Generalization] = generalizations
        self.is_disjoint: bool = is_disjoint
        self.is_complete: bool = is_complete

    @property
    def generalizations(self) -> set[Generalization]:
        """set[Generalization]: Get the generalization relationships."""
        return self.__generalizations

    @generalizations.setter
    def generalizations(self, generalizations: set[Generalization]):
        """set[Generalization]: Set the generalization relationships."""
        self.__generalizations = generalizations

    @property
    def is_disjoint(self) -> bool:
        """bool: Get whether the set is disjoint."""
        return self.__is_disjoint

    @is_disjoint.setter
    def is_disjoint(self, is_disjoint: bool):
        """bool: Set whether the set is disjoint."""
        self.__is_disjoint = is_disjoint

    @property
    def is_complete(self) -> bool:
        """bool: Get whether the set is complete."""
        return self.__is_complete

    @is_complete.setter
    def is_complete(self, is_complete: bool):
        """bool: Set whether the set is complete."""
        self.__is_complete = is_complete

    def __repr__(self):
        return (
            f'GeneralizationSet({self.name}, {self.generalizations}, '
            f'is_disjoint={self.is_disjoint}, is_complete={self.is_complete}, {self.timestamp})'
        )

class Package(NamedElement):
    """A Package is a grouping mechanism that allows organizing and managing a set of classes.

    Attributes:
        name (str): The name of the package.
        classes (set[Class]): The set of classes contained in the package.
        timestamp (datetime): Object creation datetime (default is current time).
    
    Attributes:
        name (str): Inherited from NamedElement, represents the name of the package.
        classes (set[Class]): The set of classes contained in the package.
        timestamp (datetime): Inherited from NamedElement; object creation datetime (default is current time).
    """

    def __init__(self, name: str, classes: set[Class], timestamp: int = None):
        super().__init__(name, timestamp)
        self.classes: set[Class] = classes

    @property
    def classes(self) -> set[Class]:
        """set[Class]: Get the classes contained in the package."""
        return self.__classes

    @classes.setter
    def classes(self, classes: set[Class]):
        """set[Class]: Set the classes contained in the package."""
        self.__classes = classes

    def __repr__(self):
        return f'Package({self.name}, {self.classes}), {self.timestamp}'

class Constraint(NamedElement):
    """A Constraint is a statement that restricts or defines conditions on the behavior,
    structure, or other aspects of the modeled system.

    Args:
        name (str): The name of the constraint.
        context (Class): The class to which the constraint is associated.
        expression (str): The expression or condition defined by the constraint.
        language (str): The language in which the constraint expression is written.
        timestamp (datetime): Object creation datetime (default is current time).

    Attributes:
        name (str): Inherited from NamedElement, represents the name of the constraint.
        context (Class): The class to which the constraint is associated.
        expression (str): The expression or condition defined by the constraint.
        language (str): The language in which the constraint expression is written.
        timestamp (datetime): Inherited from NamedElement; object creation datetime (default is current time).
    """

    def __init__(self, name: str, context: Class, expression: Any, language: str, timestamp: int = None):
        super().__init__(name, timestamp)
        self.context: Class = context
        self.expression: str = expression
        self.language: str = language

    @property
    def context(self) -> Class:
        """Class: Get the class to which the constraint is associated."""
        return self.__context

    @context.setter
    def context(self, context: Class):
        """Class: Set the class to which the constraint is associated."""
        self.__context = context

    @property
    def expression(self) -> str:
        """str: Get the expression or condition defined by the constraint."""
        return self.__expression

    @expression.setter
    def expression(self, expression: Any):
        """str: Set the expression or condition defined by the constraint."""
        self.__expression = expression

    @property
    def language(self) -> str:
        """str: Get the language in which the constraint expression is written."""
        return self.__language

    @language.setter
    def language(self, language: str):
        """str: Set the language in which the constraint expression is written."""
        self.__language = language

    def __repr__(self):
        return f'Constraint({self.name}, {self.context.name}, {self.language}, {self.expression}, {self.timestamp})'

class Model(NamedElement):
    """A model is the root element. A model is the root element. There are different types of models
    that inherit from this class. For example, DomainModel, ObjectModel, or GUIModel.

    Args:
        name (str): The name of the model.
        timestamp (datetime): Object creation datetime (default is current time).
        
    Attributes:
        name (str): Inherited from NamedElement, represents the name of the model.
        timestamp (datetime): Inherited from NamedElement; object creation datetime (default is current time).
    """
    def __init__(self, name: str, timestamp: int = None):
        super().__init__(name, timestamp)

class DomainModel(Model):
    """A domain model comprises a number of types, associations, 
    generalizations, packages, constraints, and others.

    Args:
        name (str): The name of the domain model.
        types (set[Type]): The set of types (classes and datatypes) in the domain model (set() as default).
        associations (set[Association]): The set of associations in the domain model (set() as default).
        generalizations (set[Generalization]): The set of generalizations in the domain model (set() as default).
        enumerations (set[Enumeration]): The set of enumerations in the domain model (set() as default).
        packages (set[Package]): The set of packages in the domain model (set() as default).
        constraints (set[Constraint]): The set of constraints in the domain model (set() as default).
        timestamp (datetime): Object creation datetime (default is current time).

    Attributes:
        name (str): Inherited from NamedElement, represents the name of the domain model.
        types (set[Type]): The set of types (classes and datatypes) in the domain model (set() as default).
        associations (set[Association]): The set of associations in the domain model (set() as default).
        generalizations (set[Generalization]): The set of generalizations in the domain model (set() as default).
        enumerations (set[Enumeration]): The set of enumerations in the domain model (set() as default).
        packages (set[Package]): The set of packages in the domain model (set() as default).
        constraints (set[Constraint]): The set of constraints in the domain model (set() as default).
        timestamp (datetime): Inherited from NamedElement; object creation datetime (default is current time).
    """

    def __init__(self, name: str, types: set[Type] = None, associations: set[Association] = None,
                 generalizations: set[Generalization] = None, enumerations: set[Enumeration] = None,
                 packages: set[Package] = None, constraints: set[Constraint] = None,
                 timestamp: int = None):
        super().__init__(name, timestamp)
        self.types: set[Type] = types if types is not None else set()
        self.packages: set[Package] = packages if packages is not None else set()
        self.constraints: set[Constraint] = constraints if constraints is not None else set()
        self.associations: set[Association] = associations if associations is not None else set()
        self.enumerations: set[Enumeration] = enumerations if enumerations is not None else set()
        self.generalizations: set[Generalization] = generalizations if generalizations is not None else set()

    @property
    def types(self) -> set[Type]:
        """set[Type]: Get the set of types in the domain model."""
        return self.__types

    @types.setter
    def types(self, types: set[Type]):
        """
        set[Type]: Set the set of types in the domain model.
        
        Raises:
            ValueError: if there are two types with the same name.
        """
        if types is not None:
            names = [type.name for type in types]
            if len(names) != len(set(names)):
                raise ValueError("The model cannot have two types with the same name")
            self.__types = types
        else:
            self.__types = set()

    @property
    def associations(self) -> set[Association]:
        """set[Association]: Get the set of associations in the domain model."""
        return self.__associations

    @associations.setter
    def associations(self, associations: set[Association]):
        """
        set[Association]: Set the set of associations in the domain model.
        
        Raises:
            ValueError: if there are two associations with the same name.
        """
        if associations is not None:
            names = [association.name for association in associations]
            if len(names) != len(set(names)):
                raise ValueError("The model cannot have two associations with the same name")
            self.__associations = associations
        else:
            self.__associations = set()

    @property
    def generalizations(self) -> set[Generalization]:
        """set[Generalization]: Get the set of generalizations in the domain model."""
        return self.__generalizations

    @generalizations.setter
    def generalizations(self, generalizations: set[Generalization]):
        """set[Generalization]: Set the set of generalizations in the domain model."""
        if generalizations is not None:
            self.__generalizations = generalizations
        else:
            self.__generalizations = set()

    @property
    def enumerations(self) -> set[Enumeration]:
        """set[Enumeration]: Get the set of enumerations in the domain model."""
        return self.__enumerations

    @enumerations.setter
    def enumerations(self, enumerations: set[Enumeration]):
        """
        set[Enumeration]: Set the set of enumerations in the domain model.
        
        Raises:
            ValueError: if there are two enumerations with the same name.
        """
        if enumerations is not None:
            names = [enumeration.name for enumeration in enumerations]
            if len(names) != len(set(names)):
                raise ValueError("The model cannot have two enumerations with the same name")
            self.__enumerations = enumerations
        else:
            self.__enumerations = set()

    @property
    def packages(self) -> set[Package]:
        """set[Package]: Get the set of packages in the domain model."""
        return self.__packages

    @packages.setter
    def packages(self, packages: set[Package]):
        """
        set[Package]: Get the set of packages in the domain model.
        
        Raises:
            ValueError: if there are two packages with the same name.
        """
        if packages is not None:
            names = [package.name for package in packages]
            if len(names) != len(set(names)):
                raise ValueError("The model cannot have two packages with the same name")
            self.__packages = packages
        else:
            self.__packages = set()

    @property
    def constraints(self) -> set[Constraint]:
        """set[Constraint]: Get the set of constraints in the domain model."""
        return self.__constraints

    @constraints.setter
    def constraints(self, constraints: set[Constraint]):
        """
        set[Constraint]: Get the set of constraints in the domain model.
        
        Raises:
            ValueError: if there are two constraints with the same name.
        """
        if constraints is not None:
            names = [constraint.name for constraint in constraints]
            if len(names) != len(set(names)):
                raise ValueError("The model cannot have two constraints with the same name")
            self.__constraints = constraints
        else:
            self.__constraints = set()

    def get_classes(self) -> set[Class]:
        """set[Class]: Get all classes within the domain model."""
        return {element for element in self.types if isinstance(element, Class)}

    def get_class_by_name(self, class_name: str) -> Class:
        """Class: Gets a class by name."""
        return next(
            (element for element in self.types if isinstance(element, Class) and
             element.name == class_name), None
            )

    def classes_sorted_by_inheritance(self) -> list[Class]:
        """list[Class]: Get the list of classes ordered by inheritance."""
        classes = self.get_classes()
        # Set up a dependency graph
        child_map = {cl: set() for cl in classes}
        # Populating the child_map based on generalizations (edges in top-sort graph)
        for cl in classes:
            for generalization in cl.generalizations:
                child_map[generalization.general].add(cl)
        # Helper function for DFS
        def dfs(cl, visited, sorted_list):
            visited.add(cl)
            for child in child_map[cl]:
                if child not in visited:
                    dfs(child, visited, sorted_list)
            sorted_list.append(cl)
        # Perform DFS from each node that hasn't been visited yet
        visited = set()
        sorted_list = []
        for cl in classes:
            if cl not in visited:
                dfs(cl, visited, sorted_list)
        sorted_list.reverse()
        return sorted_list

    def __repr__(self):
        return (
            f'Package({self.name}, {self.types}, {self.associations}, {self.generalizations}, '
            f'{self.enumerations}, {self.packages}, {self.constraints}, {self.timestamp})'
        )<|MERGE_RESOLUTION|>--- conflicted
+++ resolved
@@ -1,9 +1,5 @@
-<<<<<<< HEAD
 from abc import ABC
-=======
-from abc import ABC, abstractmethod 
 from datetime import datetime, timedelta
->>>>>>> 081c130f
 from typing import Any
 import time
  
